#!/usr/bin/env python
# -*- coding: utf-8 -*-

# Copyright 2020-2021 Barcelona Supercomputing Center (BSC), Spain
#
# Licensed under the Apache License, Version 2.0 (the "License");
# you may not use this file except in compliance with the License.
# You may obtain a copy of the License at
#
#     http://www.apache.org/licenses/LICENSE-2.0
#
# Unless required by applicable law or agreed to in writing, software
# distributed under the License is distributed on an "AS IS" BASIS,
# WITHOUT WARRANTIES OR CONDITIONS OF ANY KIND, either express or implied.
# See the License for the specific language governing permissions and
# limitations under the License.
from __future__ import absolute_import

import os
import tempfile
import atexit
import shutil
import abc
import enum

from .common import *

from typing import Dict, List, Tuple
from collections import namedtuple

from .container import Container, ContainerFactory


class WorkflowEngineException(Exception):
    """
    Exceptions fired by instances of WorkflowEngine
    """
    pass


class WorkflowEngine(abc.ABC):
    def __init__(self, cacheDir=None, workflow_config=None, local_config=None):
        """
        Abstract init method

        :param cacheDir:
        :param workflow_config:
            This one may be needed to identify container overrides
            or specific engine versions
        param local_config:
        """
        if local_config is None:
            local_config = dict()
        if workflow_config is None:
            workflow_config = dict()
        self.local_config = local_config

        # This one may be needed to identify container overrides
        # or specific engine versions
        self.workflow_config = workflow_config

        # cacheDir 
        if cacheDir is None:
            cacheDir = local_config.get('cacheDir')
            if cacheDir:
                os.makedirs(cacheDir, exist_ok=True)
            else:
                cacheDir = tempfile.mkdtemp(prefix='WfExS', suffix='backend')
                # Assuring this temporal directory is removed at the end
                atexit.register(shutil.rmtree, cacheDir)

        # We are using as our own caching directory one located at the
        # generic caching directory, with the name of the class
<<<<<<< HEAD
        self.weCacheDir = os.path.join(cacheDir, self.__class__.__name__)
        
=======
        self.wfCacheDir = os.path.join(cacheDir, self.__class__.__name__)

>>>>>>> 420db2e9
        # Setting up common properties
        self.docker_cmd = local_config.get('tools', {}).get('dockerCommand', DEFAULT_DOCKER_CMD)
        self.singularity_cmd = local_config.get('tools', {}).get('singularityCommand', DEFAULT_SINGULARITY_CMD)
        engine_mode = local_config.get('tools', {}).get('engineMode')
        if engine_mode is None:
            engine_mode = DEFAULT_ENGINE_MODE
        else:
            engine_mode = EngineMode(engine_mode)
        self.engine_mode = engine_mode

    @classmethod
    @abc.abstractmethod
    def WorkflowType(cls) -> WorkflowType:
        pass

    @abc.abstractmethod
    def identifyWorkflow(self, localWf: LocalWorkflow, engineVer: EngineVersion = None) -> Tuple[EngineVersion, LocalWorkflow]:
        """
        This method should return the effective engine version needed
        to run it when this workflow engine recognizes the workflow type
        """
        pass

    @abc.abstractmethod
    def materializeEngineVersion(self, engineVersion: EngineVersion) -> EngineVersion:
        """
        Method to ensure the required engine version is materialized
        It should raise an exception when the exact version is unavailable,
        and no replacement could be fetched
        """

        pass

    def materializeEngine(self, localWf: LocalWorkflow,
                          engineVersion: EngineVersion = None) -> MaterializedWorkflowEngine:
        """
        Method to ensure the required engine version is materialized
        It should raise an exception when the exact version is unavailable,
        and no replacement could be fetched
        """

        # This method can be forced to materialize an specific engine version
        if engineVersion is None:
            # The identification could return an augmented LocalWorkflow instance
            engineVersion, localWf = self.identifyWorkflow(localWf, engineVersion)
            if engineVersion is None:
                return None

        engineFingerprint = self.materializeEngineVersion(engineVersion)

        return MaterializedWorkflowEngine(instance=self, version=engineVersion, fingerprint=engineFingerprint,
                                          workflow=localWf)

    @abc.abstractmethod
    def materializeWorkflow(self, localWf: LocalWorkflow) -> Tuple[LocalWorkflow, List[Container]]:
        """
        Method to ensure the workflow has been materialized. It returns the 
        localWorkflow directory, as well as the list of containers
        
        For Nextflow it is usually a no-op, but for CWL it requires resolution
        """

        matWorfklowEngine = self.materializeEngine(localWf)
        if matWorfklowEngine is None:
            return None

        pass

    @abc.abstractmethod
    def launchWorkflow(self, localWf: LocalWorkflow, inputs: List[MaterializedInput], outputs):
        pass<|MERGE_RESOLUTION|>--- conflicted
+++ resolved
@@ -71,13 +71,8 @@
 
         # We are using as our own caching directory one located at the
         # generic caching directory, with the name of the class
-<<<<<<< HEAD
         self.weCacheDir = os.path.join(cacheDir, self.__class__.__name__)
         
-=======
-        self.wfCacheDir = os.path.join(cacheDir, self.__class__.__name__)
-
->>>>>>> 420db2e9
         # Setting up common properties
         self.docker_cmd = local_config.get('tools', {}).get('dockerCommand', DEFAULT_DOCKER_CMD)
         self.singularity_cmd = local_config.get('tools', {}).get('singularityCommand', DEFAULT_SINGULARITY_CMD)
