#!/usr/bin/env python
# -*- coding: utf-8 -*-

# Copyright 2020-2021 Barcelona Supercomputing Center (BSC), Spain
#
# Licensed under the Apache License, Version 2.0 (the "License");
# you may not use this file except in compliance with the License.
# You may obtain a copy of the License at
#
#     http://www.apache.org/licenses/LICENSE-2.0
#
# Unless required by applicable law or agreed to in writing, software
# distributed under the License is distributed on an "AS IS" BASIS,
# WITHOUT WARRANTIES OR CONDITIONS OF ANY KIND, either express or implied.
# See the License for the specific language governing permissions and
# limitations under the License.
from __future__ import absolute_import

import atexit
import hashlib
import http
import io
import json
import logging
import os
import platform
import shutil
import subprocess
import sys
import tempfile
import types
import uuid

from typing import Dict, List, Tuple

from urllib import request, parse
from rocrate import rocrate

# We have preference for the C based loader and dumper, but the code
# should fallback to default implementations when C ones are not present
try:
    from yaml import CLoader as YAMLLoader, CDumper as YAMLDumper
except ImportError:
    from yaml import Loader as YAMLLoader, Dumper as YAMLDumper
import yaml

import crypt4gh.lib
import crypt4gh.keys

if platform.system() == "Darwin":
    import ssl

    ssl._create_default_https_context = ssl._create_unverified_context

from .common import *
from .encrypted_fs import *
from .engine import WorkflowEngine
from .nextflow_engine import NextflowWorkflowEngine
from .cwl_engine import CWLWorkflowEngine

# The list of classes to be taken into account
WORKFLOW_ENGINE_CLASSES = [NextflowWorkflowEngine, CWLWorkflowEngine]


def parseExpectedOutputs(outputs) -> List[ExpectedOutput]:
    expectedOutputs = []
    
    # TODO: implement parsing of outputs
    
    return expectedOutputs


class WF:
    """
    Workflow enaction class
    """
    
    DEFAULT_PASSPHRASE_LENGTH = 4
    
    CRYPT4GH_SECTION = 'crypt4gh'
    CRYPT4GH_PRIVKEY_KEY = 'key'
    CRYPT4GH_PUBKEY_KEY = 'pub'
    CRYPT4GH_PASSPHRASE_KEY = 'passphrase'
    
    WORKDIR_META_RELDIR = 'meta'
    WORKDIR_WORKFLOW_META_FILE = 'workflow_meta.yaml'
    WORKDIR_SECURITY_CONTEXT_FILE = 'credentials.yaml'
    WORKDIR_PASSPHRASE_FILE = '.passphrase'
    TRS_QUERY_CACHE_FILE = 'trs_result.json'

    DEFAULT_RO_EXTENSION = ".crate.zip"
    DEFAULT_TRS_ENDPOINT = "https://dev.workflowhub.eu/ga4gh/trs/v2/tools/"  # root of GA4GH TRS API
    WORKFLOW_ENGINES = list(map(lambda clazz: clazz.WorkflowType(), WORKFLOW_ENGINE_CLASSES))

    RECOGNIZED_TRS_DESCRIPTORS = dict(map(lambda t: (t.trs_descriptor, t), WORKFLOW_ENGINES))
    RECOGNIZED_ROCRATE_PROG_LANG = dict(map(lambda t: (t.uri, t), WORKFLOW_ENGINES))

    DEFAULT_SCHEME_HANDLERS = {
        'http': fetchClassicURL,
        'https': fetchClassicURL,
        'ftp': fetchClassicURL,
        'ssh': fetchSSHURL,
    }
    
    @classmethod
    def generate_passphrase(cls) -> str:
        import random
        from pwgen_passphrase.__main__ import generate_passphrase, list_wordlists, read_wordlist
        
        wordlists_filenames = list_wordlists()
        wordlists_tags = [ *wordlists_filenames.keys() ]
        wordlist_filename = wordlists_filenames[wordlists_tags[random.randrange(len(wordlists_tags))]]
        
        wordlist = read_wordlist(wordlist_filename).splitlines()
        
        return generate_passphrase(wordlist, cls.DEFAULT_PASSPHRASE_LENGTH)
    
    @classmethod
    def bootstrap(cls, local_config, config_directory=None, key_prefix=None):
        """
        :param local_config: Relevant local configuration, like the cache directory.
        :param local_config_filename: The filename to be used to resolve relative paths
        :type local_config: dict
        :type local_config_filename: str
        """
        
        import datetime
        import socket
        
        updated = False
        
        # Getting the config directory
        if config_directory is None:
            config_directory = os.getcwd()
        if not os.path.isabs(config_directory):
            config_directory = os.path.abspath(config_directory)
        
        
        if key_prefix is None:
            key_prefix = ''
        
        # This one is to assure the working directory is created
        workDir = local_config.get('workDir')
        if workDir:
            if not os.path.isabs(workDir):
                workDir = os.path.normpath(os.path.join(config_directory,workDir))
            os.makedirs(workDir, exist_ok=True)
        
        # Now, checking whether public and private key pairs exist
        numExist = 0
        for elem in (cls.CRYPT4GH_PRIVKEY_KEY, cls.CRYPT4GH_PUBKEY_KEY):
            fname = local_config.get(cls.CRYPT4GH_SECTION,{}).get(elem)
            # The default when no filename exist is creating hidden files in the config directory
            if fname is None:
                fname = key_prefix + '.' + elem
                local_config.setdefault(cls.CRYPT4GH_SECTION,{})[elem] = fname
                updated = True
            
            if not os.path.isabs(fname):
                fname = os.path.normpath(os.path.join(config_directory,fname))
            
            if os.path.exists(fname):
                if os.path.getsize(fname) == 0:
                    self.logger.warning("[WARNING] Installation {} file {} is empty".format(elem,fname))
                else:
                    numExist += 1
            else:
                self.logger.warning("[WARNING] Installation {} file {} does not exist".format(elem,fname))
        
        if numExist == 1:
            raise WFException("Inconsistent {} section, as one of the keys is missing".format(cls.CRYPT4GH_SECTION))
        
        # Time to generate the pairs needed to work with crypt4gh
        if numExist == 0:
            privKey = local_config[cls.CRYPT4GH_SECTION][cls.CRYPT4GH_PRIVKEY_KEY]
            if not os.path.isabs(privKey):
                privKey = os.path.normpath(os.path.join(config_directory,privKey))
            pubKey = local_config[cls.CRYPT4GH_SECTION][cls.CRYPT4GH_PUBKEY_KEY]
            if not os.path.isabs(pubKey):
                pubKey = os.path.normpath(os.path.join(config_directory,pubKey))
            
            if cls.CRYPT4GH_PASSPHRASE_KEY not in local_config[cls.CRYPT4GH_SECTION]:
                passphrase = cls.generate_passphrase()
                local_config[cls.CRYPT4GH_SECTION][cls.CRYPT4GH_PASSPHRASE_KEY] = passphrase
                updated = True
            else:
                passphrase = local_config[cls.CRYPT4GH_SECTION][cls.CRYPT4GH_PASSPHRASE_KEY]
            
            comment = 'WfExS crypt4gh keys {} {} {}'.format(socket.gethostname(),config_directory,datetime.datetime.now().isoformat())
            crypt4gh.keys.c4gh.generate(privKey, pubKey, passphrase=passphrase.encode('utf-8'), comment=comment.encode('utf-8'))
        
        
        return updated, local_config
    
    @classmethod
    def FromDescription(cls, workflow_meta, local_config, creds_config=None):
        """

        :param workflow_meta: The configuration describing both the workflow
        and the inputs to use when it is being instantiated.
        :param local_config: Relevant local configuration, like the cache directory.
        :param creds_config: Dictionary with the different credential contexts (to be implemented)
        :type workflow_meta: dict
        :type local_config: dict
        :type creds_config: dict
        :return: Workflow configuration
        """
        if creds_config is None:
            creds_config = {}
        
        return cls(
            local_config
        ).newSetup(
            workflow_meta['workflow_id'],
            workflow_meta['version'],
            descriptor_type=workflow_meta.get('workflow_type'),
            trs_endpoint=workflow_meta.get('trs_endpoint', cls.DEFAULT_TRS_ENDPOINT),
            params=workflow_meta.get('params', {}),
            outputs=workflow_meta.get('outputs', {}),
            workflow_config=workflow_meta.get('workflow_config'),
            creds_config=creds_config
        )

    @classmethod
    def fromForm(cls, workflow_meta, local_config):  # NEW
        """

        :param workflow_meta: The configuration describing both the workflow
        and the inputs to use when it is being instantiated.
        :param local_config: Relevant local configuration, like the cache directory.
        :type workflow_meta: dict
        :type local_config: dict
        :return: Workflow configuration
        """

        return cls(
            local_config=local_config
        ).newSetup(
            workflow_meta['workflow_id'],
            workflow_meta['version'],
            trs_endpoint=workflow_meta.get('trs_endpoint', cls.DEFAULT_TRS_ENDPOINT),
            # TODO inputs, outputs, params
        )

    def __init__(self, local_config=None, config_directory=None):
        """
        Init function

        :param local_config: Local setup configuration, telling where caching directories live
        :type local_config: dict
        """
        if not isinstance(local_config, dict):
            local_config = {}

        self.local_config = local_config
        
        # Getting a logger focused on specific classes
        self.logger = logging.getLogger(self.__class__.__name__)
        
        toolSect = local_config.get('tools', {})
        self.git_cmd = toolSect.get('gitCommand', DEFAULT_GIT_CMD)
        
        encfsSect= toolSect.get('encrypted_fs',{})
        encfs_type = encfsSect.get('type', DEFAULT_ENCRYPTED_FS_TYPE)
        try:
            encfs_type = EncryptedFSType(encfs_type)
        except:
            raise WFException('Invalid default encryption filesystem {}'.format(encfs_type))
        if encfs_type not in ENCRYPTED_FS_MOUNT_IMPLEMENTATIONS:
            raise WFException('FIXME: Default encryption filesystem {} mount procedure is not implemented')
        self.encfs_type = encfs_type
        
        self.encfs_cmd = encfsSect.get('command', DEFAULT_ENCRYPTED_FS_CMD[self.encfs_type])
        self.fusermount_cmd = encfsSect.get('fusermount_command', DEFAULT_FUSERMOUNT_CMD)
        self.encfs_idleMinutes = encfsSect.get('idle', DEFAULT_ENCRYPTED_FS_IDLE_TIMEOUT)
        
        # Getting the config directory, needed for relative filenames
        if config_directory is None:
            config_directory = os.getcwd()
        if not os.path.isabs(config_directory):
            config_directory = os.path.abspath(config_directory)
        
        self.config_directory = config_directory
        
        # Getting the private and public keys, needed from this point
        crypt4ghSect = local_config.get(self.CRYPT4GH_SECTION,{})
        privKeyFilename = crypt4ghSect[self.CRYPT4GH_PRIVKEY_KEY]
        if not os.path.isabs(privKeyFilename):
            privKeyFilename = os.path.normpath(os.path.join(config_directory,privKeyFilename))
        pubKeyFilename = crypt4ghSect[self.CRYPT4GH_PUBKEY_KEY]
        if not os.path.isabs(pubKeyFilename):
            pubKeyFilename = os.path.normpath(os.path.join(config_directory,pubKeyFilename))
        passphrase = crypt4ghSect[self.CRYPT4GH_PASSPHRASE_KEY]
        
        # These are the keys to be used
        self.pubKey = crypt4gh.keys.get_public_key(pubKeyFilename)
        self.privKey = crypt4gh.keys.get_private_key(privKeyFilename,lambda : passphrase)

        # This directory will be used to cache repositories and distributable inputs
        cacheDir = local_config.get('cacheDir')
        if cacheDir:
            os.makedirs(cacheDir, exist_ok=True)
        else:
            cacheDir = tempfile.mkdtemp(prefix='WfExS', suffix='backend')
            # Assuring this temporal directory is removed at the end
            atexit.register(shutil.rmtree, cacheDir)
        
        # Setting up caching directories
        self.cacheDir = cacheDir
        self.cacheWorkflowDir = os.path.join(cacheDir, 'wf-cache')
        os.makedirs(self.cacheWorkflowDir, exist_ok=True)
        self.cacheROCrateDir = os.path.join(cacheDir, 'ro-crate-cache')
        os.makedirs(self.cacheROCrateDir, exist_ok=True)
        self.cacheWorkflowInputsDir = os.path.join(cacheDir, 'wf-inputs')
        os.makedirs(self.cacheWorkflowInputsDir, exist_ok=True)
        
        # This directory will be used to store the intermediate
        # and final results before they are sent away
        workDir = local_config.get('workDir')
        if workDir:
            if not os.path.isabs(workDir):
                workDir = os.path.normpath(os.path.join(config_directory,workDir))
            os.makedirs(workDir, exist_ok=True)
        else:
            workDir = tempfile.mkdtemp(prefix='WfExS-workdir', suffix='backend')
            # Assuring this temporal directory is removed at the end
            atexit.register(shutil.rmtree, workDir)
        
        self.baseWorkDir = workDir
        self.rawWorkDir = None
        self.workDir = None
        self.encWorkDir = None
        
        # And the copy of scheme handlers
        self.schemeHandlers = self.DEFAULT_SCHEME_HANDLERS.copy()
    
    def newSetup(self,
                workflow_id,
                version_id,
                descriptor_type=None,
                trs_endpoint=DEFAULT_TRS_ENDPOINT,
                params=None,
                outputs=None,
                workflow_config=None,
                creds_config=None
            ):
        """
        Init function

        :param workflow_id: A unique identifier of the workflow. Although it is an integer in WorkflowHub,
        we cannot assume it is so in all the GA4GH TRS implementations which are exposing workflows.
        :param version_id: An identifier of the workflow version. Although it is an integer in
        WorkflowHub, we cannot assume the format of the version id, as it could follow semantic
        versioning, providing an UUID, etc.
        :param descriptor_type: The type of descriptor that represents this version of the workflow
        (e.g. CWL, WDL, NFL, or GALAXY). It is optional, so it is guessed from the calls to the API.
        :param trs_endpoint: The TRS endpoint used to find the workflow.
        :param params: Optional params for the workflow execution.
        :param outputs:
        :param workflow_config: Tweaks for workflow enactment, like some overrides
        :param creds_config: Dictionary with the different credential contexts (to be implemented)
        :type workflow_id: str
        :type version_id: str
        :type descriptor_type: str
        :type trs_endpoint: str
        :type params: dict
        :type outputs: dict
        :type workflow_config: dict
        :type creds_config: dict
        """
        if not isinstance(workflow_config, dict):
            workflow_config = {}

        if not isinstance(creds_config, dict):
            creds_config = {}

        if not isinstance(params, dict):
            params = {}
        
        if not isinstance(outputs, dict):
            outputs = {}
        
        # Workflow-specific
        self.workflow_config = workflow_config
        self.creds_config = creds_config
        
        self.id = str(workflow_id)
        self.version_id = str(version_id)
        self.descriptor_type = descriptor_type
        self.params = params
        # TODO: implement parseExpectedOutputs
        self.outputs = parseExpectedOutputs(outputs)
        
        
        # The endpoint should always end with a slash
        if isinstance(trs_endpoint, str) and trs_endpoint[-1] != '/':
            trs_endpoint += '/'

        self.trs_endpoint = trs_endpoint
        
        if self.rawWorkDir is None:
            self.instanceId = str(uuid.uuid4())
            # This directory is the raw working directory
            # If the intermediate results should be hold in an encrypted
            # temporary directory, this directory will hold it
            uniqueRawWorkDir = os.path.join(self.baseWorkDir,self.instanceId)
            os.makedirs(uniqueRawWorkDir, exist_ok=True)
            self.rawWorkDir = uniqueRawWorkDir
        
        if self.workDir is None:
            doSecureWorkDir = workflow_config.get('secure',True)
            
            self.setupWorkdir(doSecureWorkDir)
        
        metaDir = os.path.join(self.workDir, self.WORKDIR_META_RELDIR)
        if not os.path.exists(metaDir):
            # Now it is time to save a snapshot of workflow and security docs
            os.makedirs(metaDir, exist_ok=True)
            
            with open(os.path.join(metaDir,self.WORKDIR_WORKFLOW_META_FILE),mode='w',encoding='utf-8') as wmF:
                workflow_meta = {
                    'trs_endpoint': trs_endpoint,
                    'workflow_id': workflow_id,
                    'version': version_id,
                    'workflow_type': descriptor_type,
                    'params': params,
                    'outputs': outputs,
                    'workflow_config': workflow_config
                }
                yaml.dump(workflow_meta,wmF,Dumper=YAMLDumper)
            
            with open(os.path.join(metaDir,self.WORKDIR_SECURITY_CONTEXT_FILE),mode='w',encoding='utf-8') as crF:
                yaml.dump(creds_config,crF,Dumper=YAMLDumper)
        
        # This directory will hold either symbolic links to the cached
        # inputs, or the inputs properly post-processed (decompressed,
        # decrypted, etc....)
        self.inputsDir = os.path.join(self.workDir, 'inputs')
        os.makedirs(self.inputsDir, exist_ok=True)
        # This directory should hold intermediate workflow steps results
        self.intermediateDir = os.path.join(self.workDir, 'intermediate')
        os.makedirs(self.intermediateDir, exist_ok=True)
        # This directory will hold the final workflow results, which could
        # be either symbolic links to the intermediate results directory
        # or newly generated content
        self.outputsDir = os.path.join(self.workDir, 'outputs')
        os.makedirs(self.outputsDir, exist_ok=True)
        # This directory is here for those files which are created in order
        # to tweak or patch workflow executions
        self.engineTweaksDir = os.path.join(self.workDir, 'engineTweaks')
        os.makedirs(self.engineTweaksDir, exist_ok=True)
        
        self.repoURL = None
        self.repoTag = None
        self.repoRelPath = None
        self.repoDir = None
        self.repoEffectiveCheckout = None
        self.engine = None
        self.engineVer = None
        self.engineDesc = None

        self.materializedParams = None
        self.localWorkflow = None
        self.materializedEngine = None
        self.listOfContainers = None

        self.exitVal = None
        self.augmentedInputs = None
        self.matCheckOutputs = None
        self.cacheROCrateFilename = None
        
        return self
    
    def setupWorkdir(self,doSecureWorkDir):
        uniqueRawWorkDir = self.rawWorkDir
        
        if doSecureWorkDir:
            uniqueEncWorkDir = os.path.join(uniqueRawWorkDir,'.crypt')
            uniqueWorkDir = os.path.join(uniqueRawWorkDir,'work')
            
            # The directories should exist before calling encfs
            os.makedirs(uniqueEncWorkDir, exist_ok=True)
            os.makedirs(uniqueWorkDir, exist_ok=True)
            
            # This is the passphrase needed to decrypt the filesystem
            passphraseFile = os.path.join(uniqueRawWorkDir,self.WORKDIR_PASSPHRASE_FILE)
            if os.path.exists(passphraseFile):
                clearF = io.BytesIO()
                with open(passphraseFile,mode="rb") as encF:
                    crypt4gh.lib.decrypt(
                        [(0, self.privKey, None)],
                        encF,
                        clearF,
                        offset=0,
                        span=None,
                        sender_pubkey=None
                    )
                
                encfs_type , _ , securePassphrase = clearF.getvalue().decode('utf-8').partition('=')
                try:
                    encfs_type = EncryptedFSType(encfs_type)
                except:
                    raise WFException('Invalid encryption filesystem {} in working directory'.format(encfs_type))
                if encfs_type not in ENCRYPTED_FS_MOUNT_IMPLEMENTATIONS:
                    raise WFException('FIXME: Encryption filesystem {} mount procedure is not implemented')
                self.encfs_type = encfs_type
                if securePassphrase == '':
                    raise WFException('Encryption filesystem key does not follow the right format')
            else:
                securePassphrase = self.generate_passphrase()
                encfs_type = self.encfs_type
                clearF = io.BytesIO((str(encfs_type) + '=' + securePassphrase).encode('utf-8'))
                with open(passphraseFile,mode="wb") as encF:
                    crypt4gh.lib.encrypt(
                        [(0, self.privKey, self.pubKey)],
                        clearF,
                        encF,
                        offset=0,
                        span=None
                    )
            del clearF
            
            # Fail earlier
            if os.path.ismount(self.workDir):
                raise WFException("Destination mount point {} is already in use")
            
            # Now, time to mount the encfs
            ENCRYPTED_FS_MOUNT_IMPLEMENTATIONS[self.encfs_type](self.encfs_cmd, self.encfs_idleMinutes, uniqueEncWorkDir, uniqueWorkDir, uniqueRawWorkDir, securePassphrase)
            #self.encfsPassphrase = securePassphrase
            del securePassphrase
        else:
            uniqueEncWorkDir = None
            uniqueWorkDir = uniqueRawWorkDir
        
        # Setting up working directories, one per instance
        self.encWorkDir = uniqueEncWorkDir
        self.workDir = uniqueWorkDir
    
    def unmountWorkdir(self):
        if self.encWorkDir is not None:
            # Only unmount if it is needed
            if os.path.ismount(self.workDir):
                with tempfile.NamedTemporaryFile() as encfs_umount_stdout, tempfile.NamedTemporaryFile() as encfs_umount_stderr:
                    fusermountCommand = [
                        self.fusermount_cmd,
                        '-u',   # Umount the directory
                        '-z',   # Even if it is not possible to umount it now, hide the mount point
                        self.workDir,
                    ]
                    
                    retval = subprocess.Popen(
                        fusermountCommand,
                        stdout=encfs_umount_stdout,
                        stderr=encfs_umount_stderr,
                    ).wait()
                    
                    if retval != 0:
                        with open(encfs_umount_stdout.name,"r") as c_stF:
                            encfs_umount_stdout_v = c_stF.read()
                        with open(encfs_umount_stderr.name,"r") as c_stF:
                            encfs_umount_stderr_v = c_stF.read()
                        
                        errstr = "Could not umount {} (retval {})\nCommand: {}\n======\nSTDOUT\n======\n{}\n======\nSTDERR\n======\n{}".format(self.encfs_type,retval,' '.join(fusermountCommand),encfs_umount_stdout_v,encfs_umount_stderr_v)
                        raise WFException(errstr)
            
            # This is needed to avoid double work
            self.encWorkDir = None
            self.workDir = None
    
    def cleanup(self):
        self.unmountWorkdir()
    
    def fromWorkDir(self, workflowWorkingDirectory):
        if workflowWorkingDirectory is None:
            raise WFException('Unable to initialize, no directory provided')
        
        # Obtaining the absolute path to the working directory
        if not os.path.isabs(workflowWorkingDirectory):
            workflowWorkingDirectory = os.path.normpath(os.path.join(self.baseWorkDir, workflowWorkingDirectory))
        
        if not os.path.isdir(workflowWorkingDirectory):
            raise WFException('Unable to initialize, {} is not a directory'.format(workflowWorkingDirectory))
        
        self.rawWorkDir = workflowWorkingDirectory
        self.instanceId = os.path.basename(workflowWorkingDirectory)
        
        # This is needed to parse
        passphraseFile = os.path.join(self.rawWorkDir, self.WORKDIR_PASSPHRASE_FILE)
        
        # Setting up the directory
        self.setupWorkdir(os.path.exists(passphraseFile))
        
        metaDir = os.path.join(self.workDir, self.WORKDIR_META_RELDIR)
        if not os.path.isdir(metaDir):
            raise WFException("Staged working directory {} is incomplete".format(self.workDir))
        
        # In order to be able to build next paths to call
        workflowMetaFilename = os.path.join(metaDir,self.WORKDIR_WORKFLOW_META_FILE)
        securityContextFilename = os.path.join(metaDir,self.WORKDIR_SECURITY_CONTEXT_FILE)
        
        return self.fromFiles(workflowMetaFilename,securityContextFilename)
    
    def fromFiles(self, workflowMetaFilename, securityContextsConfigFilename=None):
        with open(workflowMetaFilename, mode="r", encoding="utf-8") as wcf:
            workflow_meta = yaml.load(wcf, Loader=YAMLLoader)
        
        # Last, try loading the security contexts credentials file
        if securityContextsConfigFilename and os.path.exists(securityContextsConfigFilename):
            with open(securityContextsConfigFilename, mode="r", encoding="utf-8") as scf:
                creds_config = yaml.load(scf, Loader=YAMLLoader)
        else:
            creds_config = {}
        
        return self.fromDescription(workflow_meta,creds_config)
    
    def fromDescription(self, workflow_meta, creds_config=None):
        """

        :param workflow_meta: The configuration describing both the workflow
        and the inputs to use when it is being instantiated.
        :param local_config: Relevant local configuration, like the cache directory.
        :param creds_config: Dictionary with the different credential contexts (to be implemented)
        :type workflow_meta: dict
        :type local_config: dict
        :type creds_config: dict
        :return: Workflow configuration
        """
        
        return self.newSetup(
            workflow_meta['workflow_id'],
            workflow_meta['version'],
            descriptor_type=workflow_meta.get('workflow_type'),
            trs_endpoint=workflow_meta.get('trs_endpoint', self.DEFAULT_TRS_ENDPOINT),
            params=workflow_meta.get('params', {}),
            outputs=workflow_meta.get('outputs', {}),
            workflow_config=workflow_meta.get('workflow_config'),
            creds_config=creds_config
        )
    
    def fetchWorkflow(self, offline=False):
        """
        Fetch the whole workflow description based on the data obtained
        from the TRS where it is being published.
        
        If the workflow id is an URL, it is supposed to be a git repository,
        and the version will represent either the branch, tag or specific commit.
        So, the whole TRS fetching machinery is bypassed.
        """
        parsedRepoURL = parse.urlparse(self.id)

        # It is not an absolute URL, so it is being an identifier in the workflow
        if parsedRepoURL.scheme == '':
            engineDesc, repoURL, repoTag, repoRelPath = self.getWorkflowRepoFromTRS(offline=offline)
        else:
            engineDesc = None
            
            # Trying to be smarter
            guessedRepoURL, guessedRepoTag, guessedRepoRelPath = self.guessRepoParams(self.id)
            
            if self.repoURL is None:
                # raise WFException('Unable to guess repository from RO-Crate manifest')
                repoURL = self.id
                repoTag = self.version_id
                repoRelPath = None
            else:
                repoURL = guessedRepoURL
                repoTag = guessedRepoTag  if guessedRepoTag is not None  else self.version_id
                repoRelPath = guessedRepoRelPath

        self.repoURL = repoURL
        self.repoTag = repoTag
        # It can be either a relative path to a directory or to a file
        # It could be even empty!
        if repoRelPath == '':
            repoRelPath = None
        self.repoRelPath = repoRelPath

        repoDir, repoEffectiveCheckout = self.doMaterializeRepo(repoURL, repoTag)
        localWorkflow = LocalWorkflow(dir=repoDir, relPath=repoRelPath, effectiveCheckout=repoEffectiveCheckout)
        self.logger.info("materialized workflow repository (checkout {}): {}".format(repoEffectiveCheckout, repoDir))

        if repoRelPath is not None:
            if not os.path.exists(os.path.join(repoDir, repoRelPath)):
                raise WFException(
                    "Relative path {} cannot be found in materialized workflow repository {}".format(repoRelPath,
                                                                                                     repoDir))
        # A valid engine must be identified from the fetched content
        # TODO: decide whether to force some specific version
        if engineDesc is None:
            for engineDesc in self.WORKFLOW_ENGINES:
                engine = engineDesc.clazz(cacheDir=self.cacheDir, workflow_config=self.workflow_config,
                                          local_config=self.local_config, engineTweaksDir=self.engineTweaksDir,
                                          cacheWorkflowDir=self.cacheWorkflowDir, workDir=self.workDir,
                                          outputsDir=self.outputsDir, intermediateDir=self.intermediateDir)
                engineVer, candidateLocalWorkflow = engine.identifyWorkflow(localWorkflow)
                if engineVer is not None:
                    break
            else:
                raise WFException('No engine recognized a workflow at {}'.format(repoURL))
        else:
            engine = engineDesc.clazz(cacheDir=self.cacheDir, workflow_config=self.workflow_config,
                                          local_config=self.local_config, engineTweaksDir=self.engineTweaksDir,
                                          cacheWorkflowDir=self.cacheWorkflowDir, workDir=self.workDir,
                                          outputsDir=self.outputsDir, intermediateDir=self.intermediateDir)
            engineVer, candidateLocalWorkflow = engine.identifyWorkflow(localWorkflow)
            if engineVer is None:
                raise WFException('Engine {} did not recognize a workflow at {}'.format(engine.workflowType.engineName, repoURL))

        self.repoDir = repoDir
        self.repoEffectiveCheckout = repoEffectiveCheckout
        self.engineDesc = engineDesc
        self.engine = engine
        self.engineVer = engineVer
        self.localWorkflow = candidateLocalWorkflow

    def setupEngine(self, offline=False):
        # The engine is populated by self.fetchWorkflow()
        if self.engine is None:
            self.fetchWorkflow(offline=offline)

        self.materializedEngine = self.engine.materializeEngine(self.localWorkflow, self.engineVer)
    
    def materializeWorkflow(self, offline=False):
        if self.materializedEngine is None:
            self.setupEngine(offline=offline)
        
        # This information is badly needed for provenance
        if self.listOfContainers is None:
            self.materializedEngine, self.listOfContainers = WorkflowEngine.MaterializeWorkflow(self.materializedEngine)
    
    def addSchemeHandler(self, scheme, handler):
        """

        :param scheme:
        :param handler:
        """
        if not isinstance(handler, (
                types.FunctionType, types.LambdaType, types.MethodType, types.BuiltinFunctionType,
                types.BuiltinMethodType)):
            raise WFException('Trying to set for scheme {} a invalid handler'.format(scheme))

        self.schemeHandlers[scheme.lower()] = handler

    def materializeInputs(self, offline:bool=False):
        theParams, numInputs = self.fetchInputs(self.params, workflowInputs_destdir=self.inputsDir, workflowInputs_cacheDir=self.cacheWorkflowInputsDir, offline=offline)
        self.materializedParams = theParams

    def fetchInputs(self, params, workflowInputs_destdir: AbsPath = None, workflowInputs_cacheDir: AbsPath = None, prefix='', lastInput=0, offline:bool=False) -> Tuple[List[MaterializedInput],int]:
        """
        Fetch the input files for the workflow execution.
        All the inputs must be URLs or CURIEs from identifiers.org / n2t.net.

        :param params: Optional params for the workflow execution.
        :param workflowInputs_destdir:
        :param prefix:
        :type params: dict
        :type prefix: str
        """
        theInputs = []

        paramsIter = params.items() if isinstance(params, dict) else enumerate(params)
        for key, inputs in paramsIter:
            # We are here for the 
            linearKey = prefix + key
            if isinstance(inputs, dict):
                inputClass = inputs.get('c-l-a-s-s')
                if inputClass is not None:
                    if inputClass == "File":  # input files
                        remote_files = inputs['url']
                        cacheable = True  if inputs.get('cache',True)  else  False
                        if not isinstance(remote_files, list):  # more than one input file
                            remote_files = [remote_files]

                        remote_pairs = []
                        # The storage dir depends on whether it can be cached or not
                        storeDir = workflowInputs_cacheDir  if cacheable  else  workflowInputs_destdir
                        for remote_file in remote_files:
                            # We are sending the context name thinking in the future,
                            # as it could contain potential hints for authenticated access
                            contextName = inputs.get('security-context')
                            matContent = self.downloadInputFile(remote_file,
                                                                workflowInputs_destdir=storeDir,
                                                                contextName=contextName,
                                                                offline=offline
                                                                )
                            
                            # Now, time to create the symbolic link
                            lastInput += 1
                            
                            prettyLocal = os.path.join(workflowInputs_destdir,matContent.prettyFilename)
                            hardenPrettyLocal = False
                            if os.path.islink(prettyLocal):
                                oldLocal = os.readlink(prettyLocal)
                                
                                hardenPrettyLocal = oldLocal != matContent.local
                            elif os.path.exists(prettyLocal):
                                hardenPrettyLocal = True
                            
                            if hardenPrettyLocal:
                                # Trying to avoid collisions on input naming
                                prettyLocal = os.path.join(workflowInputs_destdir,str(lastInput)+'_'+matContent.prettyFilename)
                            
                            if not os.path.exists(prettyLocal):
                                os.symlink(matContent.local,prettyLocal)
                            
                            remote_pairs.append(MaterializedContent(prettyLocal, matContent.uri, matContent.prettyFilename))

                        theInputs.append(MaterializedInput(linearKey, remote_pairs))
                    else:
                        raise WFException('Unrecognized input class "{}"'.format(inputClass))
                else:
                    # possible nested files
                    newInputsAndParams, lastInput = self.fetchInputs(inputs, workflowInputs_destdir=workflowInputs_destdir, workflowInputs_cacheDir=workflowInputs_cacheDir, prefix=linearKey + '.', lastInput=lastInput, offline=offline)
                    theInputs.extend(newInputsAndParams)
            else:
                if not isinstance(inputs, list):
                    inputs = [inputs]
                theInputs.append(MaterializedInput(linearKey, inputs))

        return theInputs, lastInput

    def executeWorkflow(self, offline=False):
        # This is needed to be sure all the elements are in place
        self.materializeWorkflow(offline=offline)
        self.materializeInputs(offline=offline)
        
        exitVal, augmentedInputs, matCheckOutputs = WorkflowEngine.ExecuteWorkflow(self.materializedEngine, self.materializedParams, self.outputs)
        
        self.exitVal = exitVal
        self.augmentedInputs = augmentedInputs
        self.matCheckOutputs = matCheckOutputs
    
    def createResearchObject(self):
        # TODO: digest the results from executeWorkflow plus all the provenance

        wf_crate = rocrate.ROCrate(self.cacheROCrateFilename)
<<<<<<< HEAD
        provenance = self.augmentedInputs + self.matCheckOutputs

        for key, value in provenance:
            if isinstance(value, list):  # only files
                for i in range(0, len(value)):
                    wf_crate.add_file(value[i]['location'])

        wf_crate.write_zip(self.outputsDir + "/crate")
        self.logger.info("Research Object created: {}".format(self.outputsDir))
=======
        execution_provenance = self.augmentedInputs + self.matCheckOutputs

        for key, value in execution_provenance:
            if isinstance(value, dict):  # file
                if value['class'] == "File":
                    wf_crate.add_file(value['location'])
            elif isinstance(value, list):  # list of files
                for i in range(len(value)):
                    if value[i]['class'] == "File":
                        wf_crate.add_file(value[i]['location'])

        wf_crate.writeZip(self.outputsDir + "/crate")
        print("*RO-Crate created: {}".format(self.outputsDir))
>>>>>>> 0db4dc44

        # TODO error handling
    
    def doMaterializeRepo(self, repoURL, repoTag: RepoTag = None, doUpdate: bool = True) -> Tuple[AbsPath, RepoTag]:
        """

        :param repoURL:
        :param repoTag:
        :return:
        """
        repo_hashed_id = hashlib.sha1(repoURL.encode('utf-8')).hexdigest()
        repo_hashed_tag_id = hashlib.sha1(b'' if repoTag is None else repoTag.encode('utf-8')).hexdigest()

        # Assure directory exists before next step
        repo_destdir = os.path.join(self.cacheWorkflowDir, repo_hashed_id)
        if not os.path.exists(repo_destdir):
            try:
                os.makedirs(repo_destdir)
            except IOError:
                errstr = "ERROR: Unable to create intermediate directories for repo {}. ".format(repoURL)
                raise WFException(errstr)

        repo_tag_destdir = os.path.join(repo_destdir, repo_hashed_tag_id)
        # We are assuming that, if the directory does exist, it contains the repo
        doRepoUpdate = True
        if not os.path.exists(repo_tag_destdir):
            # Try cloning the repository without initial checkout
            if repoTag is not None:
                gitclone_params = [
                    self.git_cmd, 'clone', '-n', '--recurse-submodules', repoURL, repo_tag_destdir
                ]

                # Now, checkout the specific commit
                gitcheckout_params = [
                    self.git_cmd, 'checkout', repoTag
                ]
            else:
                # We know nothing about the tag, or checkout
                gitclone_params = [
                    self.git_cmd, 'clone', '--recurse-submodules', repoURL, repo_tag_destdir
                ]

                gitcheckout_params = None
        elif doUpdate:
            gitclone_params = None
            gitcheckout_params = [
                self.git_cmd, 'pull', '--recurse-submodules'
            ]
        else:
            doRepoUpdate = False
        
        if doRepoUpdate:
            with tempfile.NamedTemporaryFile() as git_stdout, tempfile.NamedTemporaryFile() as git_stderr:
                
                # First, (bare) clone
                retval = 0
                if gitclone_params is not None:
                    retval = subprocess.call(gitclone_params, stdout=git_stdout, stderr=git_stderr)
                # Then, checkout (which can be optional)
                if retval == 0 and (gitcheckout_params is not None):
                    retval = subprocess.Popen(gitcheckout_params, stdout=git_stdout, stderr=git_stderr,
                                              cwd=repo_tag_destdir).wait()
                # Last, submodule preparation
                if retval == 0:
                    # Last, initialize submodules
                    gitsubmodule_params = [
                        self.git_cmd, 'submodule', 'update', '--init', '--recursive'
                    ]
                    
                    retval = subprocess.Popen(gitsubmodule_params, stdout=git_stdout, stderr=git_stderr,
                                              cwd=repo_tag_destdir).wait()

                # Proper error handling
                if retval != 0:
                    # Reading the output and error for the report
                    with open(git_stdout.name, "r") as c_stF:
                        git_stdout_v = c_stF.read()
                    with open(git_stderr.name, "r") as c_stF:
                        git_stderr_v = c_stF.read()

                    errstr = "ERROR: Unable to pull '{}' (tag '{}'). Retval {}\n======\nSTDOUT\n======\n{}\n======\nSTDERR\n======\n{}".format(
                        repoURL, repoTag, retval, git_stdout_v, git_stderr_v)
                    raise WFException(errstr)
        
        # Last, we have to obtain the effective checkout
        gitrevparse_params = [
            self.git_cmd, 'rev-parse', '--verify', 'HEAD'
        ]

        with subprocess.Popen(gitrevparse_params, stdout=subprocess.PIPE, encoding='iso-8859-1',
                              cwd=repo_tag_destdir) as revproc:
            repo_effective_checkout = revproc.stdout.read().rstrip()

        return repo_tag_destdir, repo_effective_checkout

    def getWorkflowRepoFromTRS(self, offline:bool=False) -> Tuple[WorkflowType, RepoURL, RepoTag, RelPath]:
        """

        :return:
        """
        # First, check the tool does exist in the TRS, and the version
        trs_tool_url = parse.urljoin(self.trs_endpoint, parse.quote(self.id, safe=''))

        trsQueryCache = os.path.join(self.workDir,self.TRS_QUERY_CACHE_FILE)
        if offline:
            with open(trsQueryCache,mode="r",encoding="utf-8") as tQ:
                rawToolDesc = tQ.read()
        else:
            # The original bytes
            response = b''
            with request.urlopen(trs_tool_url) as req:
                while True:
                    try:
                        # Try getting it
                        responsePart = req.read()
                    except http.client.IncompleteRead as icread:
                        # Getting at least the partial content
                        response += icread.partial
                        continue
                    else:
                        # In this case, saving all
                        response += responsePart
                    break
            # Storing this both for provenance and offline execution
            with open(trsQueryCache,mode="wb") as tQB:
                tQB.write(response)
            rawToolDesc = response.decode('utf-8')

        # If the tool does not exist, an exception will be thrown before
        jd = json.JSONDecoder()
        toolDesc = jd.decode(rawToolDesc)

        # If the tool is not a workflow, complain
        if toolDesc.get('toolclass', {}).get('name', '') != 'Workflow':
            raise WFException(
                'Tool {} from {} is not labelled as a workflow. Raw answer:\n{}'.format(self.id, self.trs_endpoint,
                                                                                        rawToolDesc))

        possibleToolVersions = toolDesc.get('versions', [])
        if len(possibleToolVersions) == 0:
            raise WFException(
                'Version {} not found in workflow {} from {} . Raw answer:\n{}'.format(self.version_id, self.id,
                                                                                       self.trs_endpoint, rawToolDesc))

        toolVersion = None
        toolVersionId = self.version_id
        if (toolVersionId is not None) and len(toolVersionId) > 0:
            for possibleToolVersion in possibleToolVersions:
                if isinstance(possibleToolVersion, dict) and str(possibleToolVersion.get('id', '')) == self.version_id:
                    toolVersion = possibleToolVersion
                    break
            else:
                raise WFException(
                    'Version {} not found in workflow {} from {} . Raw answer:\n{}'.format(self.version_id, self.id,
                                                                                           self.trs_endpoint,
                                                                                           rawToolDesc))
        else:
            toolVersionId = ''
            for possibleToolVersion in possibleToolVersions:
                possibleToolVersionId = str(possibleToolVersion.get('id', ''))
                if len(possibleToolVersionId) > 0 and toolVersionId < possibleToolVersionId:
                    toolVersion = possibleToolVersion
                    toolVersionId = possibleToolVersionId

        if toolVersion is None:
            raise WFException(
                'No valid version was found in workflow {} from {} . Raw answer:\n{}'.format(self.id, self.trs_endpoint,
                                                                                             rawToolDesc))

        # The version has been found
        toolDescriptorTypes = toolVersion.get('descriptor_type', [])
        if not isinstance(toolDescriptorTypes, list):
            raise WFException(
                'Version {} of workflow {} from {} has no valid "descriptor_type" (should be a list). Raw answer:\n{}'.format(
                    self.version_id, self.id, self.trs_endpoint, rawToolDesc))

        # Now, realize whether it matches
        chosenDescriptorType = self.descriptor_type
        if chosenDescriptorType is None:
            for candidateDescriptorType in self.RECOGNIZED_TRS_DESCRIPTORS.keys():
                if candidateDescriptorType in toolDescriptorTypes:
                    chosenDescriptorType = candidateDescriptorType
                    break
            else:
                raise WFException(
                    'Version {} of workflow {} from {} has no acknowledged "descriptor_type". Raw answer:\n{}'.format(
                        self.version_id, self.id, self.trs_endpoint, rawToolDesc))
        elif chosenDescriptorType not in toolVersion['descriptor_type']:
            raise WFException(
                'Descriptor type {} not available for version {} of workflow {} from {} . Raw answer:\n{}'.format(
                    self.descriptor_type, self.version_id, self.id, self.trs_endpoint, rawToolDesc))
        elif chosenDescriptorType not in self.RECOGNIZED_TRS_DESCRIPTORS:
            raise WFException(
                'Descriptor type {} is not among the acknowledged ones by this backend. Version {} of workflow {} from {} . Raw answer:\n{}'.format(
                    self.descriptor_type, self.version_id, self.id, self.trs_endpoint, rawToolDesc))

        # And this is the moment where the RO-Crate must be fetched
        roCrateURL = trs_tool_url + '/versions/' + parse.quote(toolVersionId,
                                                               safe='') + '/' + parse.quote(
            chosenDescriptorType, safe='') + '/files?' + parse.urlencode({'format': 'zip'})

        return self.getWorkflowRepoFromROCrate(roCrateURL,
                                               expectedProgrammingLanguageId=self.RECOGNIZED_TRS_DESCRIPTORS[
                                                   chosenDescriptorType].uri)

    def getWorkflowRepoFromROCrate(self, roCrateURL, expectedProgrammingLanguageId=None) -> Tuple[WorkflowType, RepoURL, RepoTag, RelPath]:
        """

        :param roCrateURL:
        :param expectedProgrammingLanguageId:
        :return:
        """
        roCrateFile = self.downloadROcrate(roCrateURL)
        self.logger.info("downloaded RO-Crate: {}".format(roCrateFile))
        roCrateObj = rocrate.ROCrate(roCrateFile)

        # TODO: get roCrateObj mainEntity programming language
        # self.logger.debug(roCrateObj.root_dataset.as_jsonld())
        mainEntityProgrammingLanguageId = None
        for e in roCrateObj.get_entities():
            if e['@type'] == "ComputerLanguage":
                # A bit dirty, but it works
                mainEntityProgrammingLanguageId = e.as_jsonld()['identifier']['@id']
                break

        if mainEntityProgrammingLanguageId not in self.RECOGNIZED_ROCRATE_PROG_LANG:
            raise WFException(
                'Found programming language {} in RO-Crate manifest is not among the acknowledged ones'.format(
                    mainEntityProgrammingLanguageId))
        elif (
                expectedProgrammingLanguageId is not None) and mainEntityProgrammingLanguageId != expectedProgrammingLanguageId:
            raise WFException(
                'Expected programming language {} does not match found one {} in RO-Crate manifest'.format(
                    expectedProgrammingLanguageId, mainEntityProgrammingLanguageId))

        # This workflow URL, in the case of github, can provide the repo,
        # the branch/tag/checkout , and the relative directory in the
        # fetched content (needed by Nextflow)
        wf_url = roCrateObj.root_dataset['isBasedOn']
        
        repoURL, repoTag, repoRelPath = self.guessRepoParams(wf_url)
        
        if repoURL is None:
            raise WFException('Unable to guess repository from RO-Crate manifest')
        
        # It must return four elements:
        return self.RECOGNIZED_ROCRATE_PROG_LANG[mainEntityProgrammingLanguageId], repoURL, repoTag, repoRelPath

    def guessRepoParams(self, wf_url:str) -> Tuple[RepoURL, RepoTag, RelPath]:
        repoURL = None
        repoTag = None
        repoRelPath = None
        
        # TODO handling other additional cases
        parsed_wf_url = parse.urlparse(wf_url)
        if parsed_wf_url.netloc == 'github.com':
            wf_path = parsed_wf_url.path.split('/')

            if len(wf_path) >= 3:
                repoGitPath = wf_path[:3]
                if not repoGitPath[-1].endswith('.git'):
                    repoGitPath[-1] += '.git'

                # Rebuilding repo git path
                repoURL = parse.urlunparse(
                    (parsed_wf_url.scheme, parsed_wf_url.netloc, '/'.join(repoGitPath), '', '', ''))

                # And now, guessing the tag and the relative path
                if len(wf_path) >= 5 and wf_path[3] == 'blob':
                    repoTag = wf_path[4]

                    if len(wf_path) >= 6:
                        repoRelPath = '/'.join(wf_path[5:])
        elif parsed_wf_url.netloc == 'raw.githubusercontent.com':
            wf_path = parsed_wf_url.path.split('/')
            if len(wf_path) >= 3:
                # Rebuilding it
                repoGitPath = wf_path[:3]
                repoGitPath[-1] += '.git'
                
                # Rebuilding repo git path
                repoURL = parse.urlunparse(
                    ('https', 'github.com', '/'.join(repoGitPath), '', '', ''))
                
                # And now, guessing the tag/checkout and the relative path
                if len(wf_path) >= 4:
                    repoTag = wf_path[3]

                    if len(wf_path) >= 5:
                        repoRelPath = '/'.join(wf_path[4:])
        
        return repoURL, repoTag, repoRelPath

    def downloadROcrate(self, roCrateURL) -> AbsPath:
        """
        Download RO-crate from WorkflowHub (https://dev.workflowhub.eu/)
        using GA4GH TRS API and save RO-Crate in path.

        :param roCrateURL: location path to save RO-Crate
        :type roCrateURL: str
        :return:
        """
        crate_hashed_id = hashlib.sha1(roCrateURL.encode('utf-8')).hexdigest()
        cachedFilename = os.path.join(self.cacheROCrateDir, crate_hashed_id + self.DEFAULT_RO_EXTENSION)
        if not os.path.exists(cachedFilename):
            try:
                with request.urlopen(roCrateURL) as url_response, open(cachedFilename, "wb") as download_file:
                    shutil.copyfileobj(url_response, download_file)
            except Exception as e:
                raise WFException("Cannot download RO-Crate, {}".format(e))

        self.cacheROCrateFilename = cachedFilename  # TODO pass to downloadInputFile method

        return cachedFilename

    def downloadInputFile(self, remote_file, workflowInputs_destdir: AbsPath = None,
                          contextName=None, offline:bool=False) -> MaterializedContent:
        """
        Download remote file.

        :param remote_file: URL or CURIE to download remote file
        :param contextName:
        :param workflowInputs_destdir:
        :type remote_file: str
        """
        parsedInputURL = parse.urlparse(remote_file)

        if not all([parsedInputURL.scheme, parsedInputURL.netloc, parsedInputURL.path]):
            raise RuntimeError("Input is not a valid remote URL or CURIE source")

        else:
            input_file = hashlib.sha1(remote_file.encode('utf-8')).hexdigest()

            prettyFilename = parsedInputURL.path.split('/')[-1]

            # Assure workflow inputs directory exists before the next step
            if workflowInputs_destdir is None:
                workflowInputs_destdir = self.cacheWorkflowInputsDir

            if not os.path.exists(workflowInputs_destdir):
                try:
                    os.makedirs(workflowInputs_destdir)
                except IOError:
                    errstr = "ERROR: Unable to create directory for workflow inputs {}.".format(workflowInputs_destdir)
                    raise WFException(errstr)

            cachedFilename = os.path.join(self.cacheWorkflowInputsDir, input_file)
            self.logger.info("downloading workflow input: {} => {}".format(remote_file, cachedFilename))
            if not os.path.exists(cachedFilename):
                theScheme = parsedInputURL.scheme.lower()
                schemeHandler = self.schemeHandlers.get(theScheme)

                if schemeHandler is None:
                    raise WFException('No {} scheme handler for {}'.format(theScheme, remote_file))

                # Security context is obtained here
                secContext = None
                if contextName is not None:
                    secContext = self.creds_config.get(contextName)
                    if secContext is None:
                        raise WFException(
                            'No security context {} is available, needed by {}'.format(contextName, remote_file))

                # Content is fetched here
                schemeHandler(remote_file, cachedFilename, secContext=secContext, offline=offline)

            return MaterializedContent(cachedFilename, remote_file, prettyFilename)<|MERGE_RESOLUTION|>--- conflicted
+++ resolved
@@ -834,17 +834,6 @@
         # TODO: digest the results from executeWorkflow plus all the provenance
 
         wf_crate = rocrate.ROCrate(self.cacheROCrateFilename)
-<<<<<<< HEAD
-        provenance = self.augmentedInputs + self.matCheckOutputs
-
-        for key, value in provenance:
-            if isinstance(value, list):  # only files
-                for i in range(0, len(value)):
-                    wf_crate.add_file(value[i]['location'])
-
-        wf_crate.write_zip(self.outputsDir + "/crate")
-        self.logger.info("Research Object created: {}".format(self.outputsDir))
-=======
         execution_provenance = self.augmentedInputs + self.matCheckOutputs
 
         for key, value in execution_provenance:
@@ -857,8 +846,7 @@
                         wf_crate.add_file(value[i]['location'])
 
         wf_crate.writeZip(self.outputsDir + "/crate")
-        print("*RO-Crate created: {}".format(self.outputsDir))
->>>>>>> 0db4dc44
+        self.logger.info("*RO-Crate created: {}".format(self.outputsDir))
 
         # TODO error handling
     
