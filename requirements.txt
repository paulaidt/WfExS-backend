--- conflicted
+++ resolved
@@ -13,10 +13,6 @@
 python-dxf
 genluhn >= 0.3.0
 rfc6920 >= 0.1.2
-<<<<<<< HEAD
-git+https://github.com/inab/ro-crate-py.git#egg=rocrate
+rocrate >= 0.5.2
 boto3
-botocore
-=======
-rocrate >= 0.5.2
->>>>>>> e0402d36
+botocore